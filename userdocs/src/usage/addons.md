# Addons

EKS Add-Ons is a new feature that lets you enable and manage Kubernetes operational
software for your AWS EKS clusters. At launch, EKS add-ons supports controlling the launch and version of the AWS VPC
CNI plugin through the EKS API

## Creating addons

You can specify what addons you want and what policies (if required) to attach to them in your config file:

```yaml
apiVersion: eksctl.io/v1alpha5
kind: ClusterConfig
metadata:
  name: example-cluster
  region: us-west-2

iam:
  withOIDC: true

addons:
- name: vpc-cni
  version: 1.7.5 # optional
  attachPolicyARNs: #optional
  - arn:aws:iam::aws:policy/AmazonEKS_CNI_Policy
  serviceAccountRoleARN: arn:aws:iam::aws:policy/AmazonEKSCNIAccess # optional
  tags: # optional
    team: eks
  attachPolicy: # optional
    Statement:
    - Effect: Allow
      Action:
      - ec2:AssignPrivateIpAddresses
      - ec2:AttachNetworkInterface
      - ec2:CreateNetworkInterface
      - ec2:DeleteNetworkInterface
      - ec2:DescribeInstances
      - ec2:DescribeTags
      - ec2:DescribeNetworkInterfaces
      - ec2:DescribeInstanceTypes
      - ec2:DetachNetworkInterface
      - ec2:ModifyNetworkInterfaceAttribute
      - ec2:UnassignPrivateIpAddresses
      Resource: '*'
```

You can specify at most one of `attachPolicy`, `attachPolicyARNs` and `serviceAccountRoleARN`.

If none of these are specified, the addon will be created with a role that has all recommended policies attached.

???+ note
    In order to attach policies to addons your cluster must have `OIDC` enabled. If it's not enabled we ignore any policies
    attached.


You can then either have these addons created during the cluster creation process:
```console
eksctl create cluster -f config.yaml
```

Or you can create after cluster creation using the config file or CLI flags:

```console
eksctl create addon -f config.yaml
```

```console
eksctl create addon --name vpc-cni --version 1.7.5 --service-account-role-arn=<role-arn>
```

During addon creation, if a self-managed version of the addon already exists on the cluster, you can choose how potential `configMap` conflicts shall be resolved by setting `resolveConflicts` option via the config file. e.g.,

```yaml
addons:
- name: vpc-cni
  attachPolicyARNs:
    - arn:aws:iam::aws:policy/AmazonEKS_CNI_Policy
  resolveConflicts: overwrite
```

For addon create, the `resolveConflicts` field supports two distinct values.

- `overwrite` - EKS overwrites any config changes back to EKS default values
- `none` - EKS doesn't change the value. The create might fail.

## Listing enabled addons

You can see what addons are enabled in your cluster by running:
```console
eksctl get addons --cluster <cluster-name>
```

or

```console
eksctl get addons -f config.yaml
```

## Setting the addon's version

Setting the version of the addon is optional. If the `version` field is empty in the request sent by `eksctl`, the EKS API will set it to the default version for that specific addon. More information about which version is the default version for specific addons can be found in the AWS documentation about EKS. Note that the default version might not necessarily be the latest version available.

The addon version can be set to `latest`. Alternatively, the version can be set with the EKS build tag specified, such as `v1.7.5-eksbuild.1` or `v1.7.5-eksbuild.2`. It can also be set to the release version of the addon, such as `v1.7.5` or `1.7.5`, and the `eksbuild` suffix tag will be discovered and set for you.

See the section below on how to discover available addons and their versions.

## Discovering addons
You can discover what addons are available to install on your cluster by running:
```console
eksctl utils describe-addon-versions --cluster <cluster-name>
```

This will discover your cluster's kubernetes version and filter on that. Alternatively if you want to see what
addons are available for a particular kubernetes version you can run:
```console
eksctl utils describe-addon-versions --kubernetes-version <version>
```

You can also discover addons by filtering on their `type`, `owner` and/or `publisher`.
For e.g., to see addons for a particular owner and type you can run:
```console
eksctl utils describe-addon-versions --kubernetes-version 1.22 --types "infra-management, policy-management" --owners "aws-marketplace"
```
The `types`, `owners` and `publishers` flags are optional and can be specified together or individually to filter the results.

## Discovering the configuration schema for addons
After discovering the addon and version, you can view the customization options by fetching its JSON configuration schema.

```console
eksctl utils describe-addon-configuration --name vpc-cni --version v1.12.0-eksbuild.1
```

This returns a JSON schema of the various options available for this addon.

## Working with configuration values
`ConfigurationValues` can be provided in the configuration file during the creation or update of addons. Only JSON and YAML formats are supported. 

For eg.,

```yaml
addons:
- name: coredns
  configurationValues: |-
    replicaCount: 2
```

```yaml
addons:
- name: coredns
  version: latest
  configurationValues: "{\"replicaCount\":3}"
  resolveConflicts: overwrite
```

<<<<<<< HEAD
!!!note
    Bear in mind that when addon configuration values are being modified, configuration conflicts will arise.
=======
???+ note
    Bear in mind that when addon configuration values are being modified, configuration conflics will arise.
>>>>>>> d4917e5d
    Thus, we need to specify how to deal with those by setting the `resolveConflicts` field accordingly.
    As in this scenario we want to modify these values, we'd set `resolveConflicts: overwrite`.

Additionally, the get command will now also retrieve `ConfigurationValues` for the addon. e.g.

```console
eksctl get addon --cluster my-cluster --output yaml
```
```yaml
- ConfigurationValues: '{"replicaCount":3}'
  IAMRole: ""
  Issues: null
  Name: coredns
  NewerVersion: ""
  Status: ACTIVE
  Version: v1.8.7-eksbuild.3
```

## Updating addons
You can update your addons to newer versions and change what policies are attached by running:
```console
eksctl update addon -f config.yaml
```

```console
eksctl update addon --name vpc-cni --version 1.8.0 --service-account-role-arn=<new-role>
```

Similarly to addon creation, When updating an addon, you have full control over the config changes that you may have previously applied on that add-on's `configMap`. Specifically, you can preserve, or overwrite them. This optional functionality is available via the same config file field `resolveConflicts`. e.g.,


```yaml
addons:
- name: vpc-cni
  attachPolicyARNs:
    - arn:aws:iam::aws:policy/AmazonEKS_CNI_Policy
  resolveConflicts: preserve
```

For addon update, the `resolveConflicts` field accepts three distinct values.

- `preserve` - EKS preserves the value. If you choose this option, we recommend that you test any field and value changes on a non-production cluster before updating the add-on on your production cluster.
- `overwrite` - EKS overwrites any config changes back to EKS default values
- `none` - EKS doesn't change the value. The update might fail.

## Deleting addons
You can delete an addon by running:
```console
eksctl delete addon --cluster <cluster-name> --name <addon-name
```
This will delete the addon and any IAM roles associated to it.

When you delete your cluster all IAM roles associated to addons are also deleted.<|MERGE_RESOLUTION|>--- conflicted
+++ resolved
@@ -152,13 +152,9 @@
   resolveConflicts: overwrite
 ```
 
-<<<<<<< HEAD
-!!!note
+???+ note
     Bear in mind that when addon configuration values are being modified, configuration conflicts will arise.
-=======
-???+ note
-    Bear in mind that when addon configuration values are being modified, configuration conflics will arise.
->>>>>>> d4917e5d
+
     Thus, we need to specify how to deal with those by setting the `resolveConflicts` field accordingly.
     As in this scenario we want to modify these values, we'd set `resolveConflicts: overwrite`.
 
